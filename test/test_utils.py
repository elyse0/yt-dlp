--- conflicted
+++ resolved
@@ -444,12 +444,9 @@
         self.assertEqual(unified_timestamp('Sep 11, 2013 | 5:49 AM'), 1378878540)
         self.assertEqual(unified_timestamp('December 15, 2017 at 7:49 am'), 1513324140)
         self.assertEqual(unified_timestamp('2018-03-14T08:32:43.1493874+00:00'), 1521016363)
-<<<<<<< HEAD
-        self.assertEqual(unified_timestamp('2022-10-13T02:37:47.831Z'), 1665628667)
-=======
         self.assertEqual(unified_timestamp('Sunday, 26 Nov 2006, 19:00'), 1164567600)
         self.assertEqual(unified_timestamp('wed, aug 16, 2008, 12:00pm'), 1218931200)
->>>>>>> d62fef7e
+        self.assertEqual(unified_timestamp('2022-10-13T02:37:47.831Z'), 1665628667)
 
         self.assertEqual(unified_timestamp('December 31 1969 20:00:01 EDT'), 1)
         self.assertEqual(unified_timestamp('Wednesday 31 December 1969 18:01:26 MDT'), 86)

--- conflicted
+++ resolved
@@ -12,11 +12,7 @@
 import optparse
 import os
 import re
-<<<<<<< HEAD
-import sys
 import time
-=======
->>>>>>> 69d31914
 import traceback
 
 from .compat import compat_shlex_quote

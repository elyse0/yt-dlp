from .appletrailers import AppleTrailersIE
from .addanime import AddAnimeIE
from .anitube import AnitubeIE
from .archiveorg import ArchiveOrgIE
from .ard import ARDIE
from .arte import (
    ArteTvIE,
    ArteTVPlus7IE,
    ArteTVCreativeIE,
    ArteTVFutureIE,
    ArteTVDDCIE,
)
from .auengine import AUEngineIE
from .bambuser import BambuserIE, BambuserChannelIE
from .bandcamp import BandcampIE, BandcampAlbumIE
from .bliptv import BlipTVIE, BlipTVUserIE
from .bloomberg import BloombergIE
from .breakcom import BreakIE
from .brightcove import BrightcoveIE
from .c56 import C56IE
from .canalplus import CanalplusIE
from .canalc2 import Canalc2IE
<<<<<<< HEAD
from .cbs import CBSIE
=======
from .channel9 import Channel9IE
>>>>>>> 9b17ba0f
from .cinemassacre import CinemassacreIE
from .clipfish import ClipfishIE
from .clipsyndicate import ClipsyndicateIE
from .cnn import CNNIE
from .collegehumor import CollegeHumorIE
from .comedycentral import ComedyCentralIE, ComedyCentralShowsIE
from .condenast import CondeNastIE
from .criterion import CriterionIE
from .cspan import CSpanIE
from .d8 import D8IE
from .dailymotion import (
    DailymotionIE,
    DailymotionPlaylistIE,
    DailymotionUserIE,
)
from .daum import DaumIE
from .depositfiles import DepositFilesIE
from .dotsub import DotsubIE
from .dreisat import DreiSatIE
from .defense import DefenseGouvFrIE
from .ebaumsworld import EbaumsWorldIE
from .ehow import EHowIE
from .eighttracks import EightTracksIE
from .eitb import EitbIE
from .escapist import EscapistIE
from .exfm import ExfmIE
from .extremetube import ExtremeTubeIE
from .facebook import FacebookIE
from .faz import FazIE
from .fktv import (
    FKTVIE,
    FKTVPosteckeIE,
)
from .flickr import FlickrIE
from .francetv import (
    PluzzIE,
    FranceTvInfoIE,
    FranceTVIE,
    GenerationQuoiIE
)
from .freesound import FreesoundIE
from .funnyordie import FunnyOrDieIE
from .gamekings import GamekingsIE
from .gamespot import GameSpotIE
from .gametrailers import GametrailersIE
from .generic import GenericIE
from .googleplus import GooglePlusIE
from .googlesearch import GoogleSearchIE
from .hark import HarkIE
from .hotnewhiphop import HotNewHipHopIE
from .howcast import HowcastIE
from .hypem import HypemIE
from .ign import IGNIE, OneUPIE
from .imdb import ImdbIE
from .ina import InaIE
from .infoq import InfoQIE
from .instagram import InstagramIE
from .internetvideoarchive import InternetVideoArchiveIE
from .jeuxvideo import JeuxVideoIE
from .jukebox import JukeboxIE
from .justintv import JustinTVIE
from .kankan import KankanIE
from .keezmovies import KeezMoviesIE
from .kickstarter import KickStarterIE
from .keek import KeekIE
from .liveleak import LiveLeakIE
from .livestream import LivestreamIE, LivestreamOriginalIE
from .metacafe import MetacafeIE
from .metacritic import MetacriticIE
from .mit import TechTVMITIE, MITIE
from .mixcloud import MixcloudIE
from .mofosex import MofosexIE
from .mtv import MTVIE
from .muzu import MuzuTVIE
from .myspace import MySpaceIE
from .myspass import MySpassIE
from .myvideo import MyVideoIE
from .naver import NaverIE
from .nba import NBAIE
from .nbc import NBCNewsIE
from .ndtv import NDTVIE
from .newgrounds import NewgroundsIE
from .nhl import NHLIE, NHLVideocenterIE
from .niconico import NiconicoIE
from .ninegag import NineGagIE
from .nowvideo import NowVideoIE
from .ooyala import OoyalaIE
from .orf import ORFIE
from .pbs import PBSIE
from .photobucket import PhotobucketIE
from .podomatic import PodomaticIE
from .pornhd import PornHdIE
from .pornhub import PornHubIE
from .pornotube import PornotubeIE
from .pyvideo import PyvideoIE
from .rbmaradio import RBMARadioIE
from .redtube import RedTubeIE
from .ringtv import RingTVIE
from .ro220 import Ro220IE
from .rottentomatoes import RottenTomatoesIE
from .roxwel import RoxwelIE
from .rtlnow import RTLnowIE
from .rutube import RutubeIE
from .sina import SinaIE
from .slashdot import SlashdotIE
from .slideshare import SlideshareIE
from .smotri import (
    SmotriIE,
    SmotriCommunityIE,
    SmotriUserIE,
    SmotriBroadcastIE,
)
from .sohu import SohuIE
from .soundcloud import SoundcloudIE, SoundcloudSetIE, SoundcloudUserIE
from .southparkstudios import (
    SouthParkStudiosIE,
    SouthparkDeIE,
)
from .space import SpaceIE
from .spankwire import SpankwireIE
from .spiegel import SpiegelIE
from .stanfordoc import StanfordOpenClassroomIE
from .statigram import StatigramIE
from .steam import SteamIE
from .streamcloud import StreamcloudIE
from .sztvhu import SztvHuIE
from .teamcoco import TeamcocoIE
from .techtalks import TechTalksIE
from .ted import TEDIE
from .tf1 import TF1IE
from .theplatform import ThePlatformIE
from .thisav import ThisAVIE
from .toutv import TouTvIE
from .traileraddict import TrailerAddictIE
from .trilulilu import TriluliluIE
from .tube8 import Tube8IE
from .tudou import TudouIE
from .tumblr import TumblrIE
from .tutv import TutvIE
from .tvp import TvpIE
from .unistra import UnistraIE
from .ustream import UstreamIE, UstreamChannelIE
from .vbox7 import Vbox7IE
from .veehd import VeeHDIE
from .veoh import VeohIE
from .vevo import VevoIE
from .vice import ViceIE
from .viddler import ViddlerIE
from .videodetective import VideoDetectiveIE
from .videofyme import VideofyMeIE
from .videopremium import VideoPremiumIE
from .vimeo import (
    VimeoIE,
    VimeoChannelIE,
    VimeoUserIE,
    VimeoAlbumIE,
    VimeoGroupsIE,
)
from .vine import VineIE
from .viki import VikiIE
from .vk import VKIE
from .wat import WatIE
from .websurg import WeBSurgIE
from .weibo import WeiboIE
from .wimp import WimpIE
from .wistia import WistiaIE
from .worldstarhiphop import WorldStarHipHopIE
from .xhamster import XHamsterIE
from .xnxx import XNXXIE
from .xvideos import XVideosIE
from .xtube import XTubeIE
from .yahoo import (
    YahooIE,
    YahooNewsIE,
    YahooSearchIE,
)
from .youjizz import YouJizzIE
from .youku import YoukuIE
from .youporn import YouPornIE
from .youtube import (
    YoutubeIE,
    YoutubePlaylistIE,
    YoutubeSearchIE,
    YoutubeSearchDateIE,
    YoutubeUserIE,
    YoutubeChannelIE,
    YoutubeShowIE,
    YoutubeSubscriptionsIE,
    YoutubeRecommendedIE,
    YoutubeTruncatedURLIE,
    YoutubeWatchLaterIE,
    YoutubeFavouritesIE,
    YoutubeHistoryIE,
    YoutubeTopListIE,
)
from .zdf import ZDFIE


_ALL_CLASSES = [
    klass
    for name, klass in globals().items()
    if name.endswith('IE') and name != 'GenericIE'
]
_ALL_CLASSES.append(GenericIE)


def gen_extractors():
    """ Return a list of an instance of every supported extractor.
    The order does matter; the first extractor matched is the one handling the URL.
    """
    return [klass() for klass in _ALL_CLASSES]


def get_info_extractor(ie_name):
    """Returns the info extractor class with the given ie_name"""
    return globals()[ie_name+'IE']<|MERGE_RESOLUTION|>--- conflicted
+++ resolved
@@ -20,11 +20,8 @@
 from .c56 import C56IE
 from .canalplus import CanalplusIE
 from .canalc2 import Canalc2IE
-<<<<<<< HEAD
 from .cbs import CBSIE
-=======
 from .channel9 import Channel9IE
->>>>>>> 9b17ba0f
 from .cinemassacre import CinemassacreIE
 from .clipfish import ClipfishIE
 from .clipsyndicate import ClipsyndicateIE

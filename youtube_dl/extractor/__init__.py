--- conflicted
+++ resolved
@@ -138,11 +138,8 @@
         TudouIE(),
         CSpanIE(),
         WimpIE(),
-<<<<<<< HEAD
         HotNewHipHopIE(),
-=======
         AuengineIE(),
->>>>>>> e4decf27
         GenericIE()
     ]
 
